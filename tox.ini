--- conflicted
+++ resolved
@@ -11,13 +11,6 @@
 deps =
     coverage==3.7.1
     coveralls
-<<<<<<< HEAD
-    py26: unittest2
-    django14: Django>=1.4,<1.5
-    django15: Django>=1.5,<1.6
-    django16: Django>=1.6,<1.7
-=======
->>>>>>> d0677699
     django17: Django>=1.7,<1.8
     django18: Django>=1.8,<1.9
     django19: Django>=1.9,<1.10
