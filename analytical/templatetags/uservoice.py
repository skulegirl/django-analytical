"""
UserVoice template tags.
"""

from __future__ import absolute_import

import json
import re

from django.conf import settings
from django.template import Library, Node, TemplateSyntaxError

from analytical.utils import get_required_setting


WIDGET_KEY_RE = re.compile(r'^[a-zA-Z0-9]*$')
TRACKING_CODE = """
    <script type="text/javascript">

    UserVoice=window.UserVoice||[];(function(){
            var uv=document.createElement('script');uv.type='text/javascript';
            uv.async=true;uv.src='//widget.uservoice.com/%(widget_key)s.js';
            var s=document.getElementsByTagName('script')[0];
            s.parentNode.insertBefore(uv,s)})();

    UserVoice.push(['set', %(options)s]);
    %(trigger)s
    </script>
"""
TRIGGER = "UserVoice.push(['addTrigger', {}]);"
register = Library()


@register.tag
def uservoice(parser, token):
    """
    UserVoice tracking template tag.

    Renders Javascript code to track page visits.  You must supply
    your UserVoice Widget Key in the ``USERVOICE_WIDGET_KEY``
    setting or the ``uservoice_widget_key`` template context variable.
    """
    bits = token.split_contents()
    if len(bits) > 1:
        raise TemplateSyntaxError("'%s' takes no arguments" % bits[0])
    return UserVoiceNode()


class UserVoiceNode(Node):
    def __init__(self):
        self.default_widget_key = get_required_setting('USERVOICE_WIDGET_KEY',
                WIDGET_KEY_RE, "must be an alphanumeric string")

    def render(self, context):
        widget_key = context.get('uservoice_widget_key')
        if not widget_key:
            widget_key = self.default_widget_key
        if not widget_key:
            return ''
        # default
        options = {}
<<<<<<< HEAD
        options.update(getattr(settings, 'USERVOICE_WIDGET_OPTIONS', {}))
        options.update(context.get('uservoice_widget_options', {}))
=======
        options['enabled'] = context.get('uservoice_show_tab', True)
        options['custom_fields'] = context.get('uservoice_fields', {})
        identity = get_identity(context, 'uservoice')
        if identity is not None:
            # Enable SSO
            pass
        html = TRACKING_CODE % {'widget_key': widget_key,
                'options': json.dumps(options, sort_keys=True)}
        return html


@register.tag
def uservoice_popup(parser, token):
    """
    UserVoice widget popup template tag.

    Renders the Javascript code to pop-up the UserVoice widget.  For example::
>>>>>>> 7751777b

        trigger = context.get('uservoice_add_trigger',
                              getattr(settings, 'USERVOICE_ADD_TRIGGER', True))

<<<<<<< HEAD
        html = TRACKING_CODE % {'widget_key': widget_key,
                                'options':  json.dumps(options),
                                'trigger': TRIGGER if trigger else ''}
        return html
=======
    The tag accepts an optional argument specifying the key of the widget you
    want to show::

        <a href="#" onclick="{% uservoice_popup 'XXXXXXXXXXXXXXXXXXXX' %}; return false;">Helpdesk</a>

    If you add this tag without a widget key, the default feedback tab will be
    hidden.
    """
    bits = token.split_contents()
    if len(bits) == 1:
        return UserVoiceLinkNode()
    if len(bits) == 2:
        return UserVoiceKeyLinkNode(bits[1])
    raise TemplateSyntaxError("'%s' takes at most one argument" % bits[0])

class UserVoiceLinkNode(Node):
    def render(self, context):
        context['uservoice_show_tab'] = False
        return LINK_CODE % ''

class UserVoiceKeyLinkNode(Node):
    def __init__(self, widget_key):
        self.widget_key = Variable(widget_key)

    def render(self, context):
        vars = {}
        if self.widget_key:
            vars['widget_key'] = self.widget_key.resolve(context)
        return LINK_CODE % json.dumps(vars, sort_keys=True)
>>>>>>> 7751777b


def contribute_to_analytical(add_node):
    UserVoiceNode()  # ensure properly configured
    add_node('body_bottom', UserVoiceNode)<|MERGE_RESOLUTION|>--- conflicted
+++ resolved
@@ -59,68 +59,16 @@
             return ''
         # default
         options = {}
-<<<<<<< HEAD
         options.update(getattr(settings, 'USERVOICE_WIDGET_OPTIONS', {}))
         options.update(context.get('uservoice_widget_options', {}))
-=======
-        options['enabled'] = context.get('uservoice_show_tab', True)
-        options['custom_fields'] = context.get('uservoice_fields', {})
-        identity = get_identity(context, 'uservoice')
-        if identity is not None:
-            # Enable SSO
-            pass
-        html = TRACKING_CODE % {'widget_key': widget_key,
-                'options': json.dumps(options, sort_keys=True)}
-        return html
-
-
-@register.tag
-def uservoice_popup(parser, token):
-    """
-    UserVoice widget popup template tag.
-
-    Renders the Javascript code to pop-up the UserVoice widget.  For example::
->>>>>>> 7751777b
 
         trigger = context.get('uservoice_add_trigger',
                               getattr(settings, 'USERVOICE_ADD_TRIGGER', True))
 
-<<<<<<< HEAD
         html = TRACKING_CODE % {'widget_key': widget_key,
-                                'options':  json.dumps(options),
+                                'options':  json.dumps(options, sort_keys=True),
                                 'trigger': TRIGGER if trigger else ''}
         return html
-=======
-    The tag accepts an optional argument specifying the key of the widget you
-    want to show::
-
-        <a href="#" onclick="{% uservoice_popup 'XXXXXXXXXXXXXXXXXXXX' %}; return false;">Helpdesk</a>
-
-    If you add this tag without a widget key, the default feedback tab will be
-    hidden.
-    """
-    bits = token.split_contents()
-    if len(bits) == 1:
-        return UserVoiceLinkNode()
-    if len(bits) == 2:
-        return UserVoiceKeyLinkNode(bits[1])
-    raise TemplateSyntaxError("'%s' takes at most one argument" % bits[0])
-
-class UserVoiceLinkNode(Node):
-    def render(self, context):
-        context['uservoice_show_tab'] = False
-        return LINK_CODE % ''
-
-class UserVoiceKeyLinkNode(Node):
-    def __init__(self, widget_key):
-        self.widget_key = Variable(widget_key)
-
-    def render(self, context):
-        vars = {}
-        if self.widget_key:
-            vars['widget_key'] = self.widget_key.resolve(context)
-        return LINK_CODE % json.dumps(vars, sort_keys=True)
->>>>>>> 7751777b
 
 
 def contribute_to_analytical(add_node):
