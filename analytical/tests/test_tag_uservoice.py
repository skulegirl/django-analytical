--- conflicted
+++ resolved
@@ -54,7 +54,6 @@
     def test_overridden_key(self):
         vars = {'uservoice_widget_key': 'defghijklmnopqrstuvw'}
         r = UserVoiceNode().render(Context(vars))
-<<<<<<< HEAD
         self.assertIn("widget.uservoice.com/defghijklmnopqrstuvw.js", r)
 
     @override_settings(USERVOICE_WIDGET_OPTIONS={'key1': 'val1'})
@@ -80,46 +79,4 @@
     @override_settings(USERVOICE_ADD_TRIGGER=False)
     def test_auto_trigger_custom_win(self):
         r = UserVoiceNode().render(Context({'uservoice_add_trigger': True}))
-        self.assertTrue("UserVoice.push(['addTrigger', {}]);" in r, r)
-=======
-        self.assertTrue("'widget.uservoice.com/defghijklmnopqrstuvw.js'" in r,
-                r)
-
-    def test_link(self):
-        r = self.render_tag('uservoice', 'uservoice_popup')
-        self.assertEqual(r, "UserVoice.showPopupWidget();")
-
-    def test_link_with_key(self):
-        r = self.render_tag('uservoice',
-                'uservoice_popup "efghijklmnopqrstuvwx"')
-        self.assertEqual(r, 'UserVoice.showPopupWidget({"widget_key": '
-                '"efghijklmnopqrstuvwx"});')
-
-    def test_link_disables_tab(self):
-        r = self.render_template(
-                '{% load uservoice %}{% uservoice_popup %}{% uservoice %}')
-        self.assertTrue("UserVoice.showPopupWidget();" in r, r)
-        self.assertTrue('"enabled": false' in r, r)
-        self.assertTrue("'widget.uservoice.com/abcdefghijklmnopqrst.js'" in r,
-                r)
-
-    def test_link_with_key_enables_tab(self):
-        r = self.render_template('{% load uservoice %}'
-                '{% uservoice_popup "efghijklmnopqrstuvwx" %}{% uservoice %}')
-        self.assertTrue('UserVoice.showPopupWidget({"widget_key": '
-                '"efghijklmnopqrstuvwx"});' in r, r)
-        self.assertTrue('"enabled": true' in r, r)
-        self.assertTrue("'widget.uservoice.com/abcdefghijklmnopqrst.js'" in r,
-                r)
-
-    def test_custom_fields(self):
-        vars = {
-            'uservoice_fields': {
-                'field1': 'val1',
-                'field2': 'val2',
-            }
-        }
-        r = UserVoiceNode().render(Context(vars))
-        self.assertTrue('"custom_fields": {"field1": "val1", "field2": "val2"}'
-            in r , r)
->>>>>>> 7751777b
+        self.assertTrue("UserVoice.push(['addTrigger', {}]);" in r, r)